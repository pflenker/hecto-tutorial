--- conflicted
+++ resolved
@@ -5,9 +5,8 @@
 #already existing elements are commented out
 
 /target
-<<<<<<< HEAD
 **/*.rs.bk
-template.html
-=======
-**/*.rs.bk
->>>>>>> a13bb247
+package.json
+node_modules/
+create_diffs.js
+diffs/